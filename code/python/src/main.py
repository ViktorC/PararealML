from mpi4py import MPI
from sklearn.neural_network.multilayer_perceptron import MLPRegressor

from src.core.diff_eq import LorenzDiffEq
from src.core.integrator import ExplicitMidpointMethod, RK4
from src.core.operator import ConventionalOperator, MLOperator
from src.core.parareal import Parareal
from src.utils.plot import plot_y_against_t, plot_phase_space
from src.utils.time import time

<<<<<<< HEAD
diff_eq = LorenzDiffEq(0., 40.)
=======
diff_eq = LorenzDiffEq(40.)
>>>>>>> 90042226

f = ConventionalOperator(RK4(), .01)
g = ConventionalOperator(ExplicitMidpointMethod(), .05)
g_ml = MLOperator(MLPRegressor(), 1.)

parareal = Parareal(f, g)
parareal_ml = Parareal(f, g_ml)

threshold = 1e-1


@time
def train_ml_operator():
    g_ml.train_model(diff_eq, g, 200, .001)


@time
def solve_parallel():
    return parareal.solve(diff_eq, threshold)


@time
def solve_parallel_ml():
    return parareal_ml.solve(diff_eq, threshold)


@time
def solve_serial_fine():
    return f.trace(diff_eq, diff_eq.y_0(), 0., diff_eq.t_max())


@time
def solve_serial_coarse():
    return g.trace(diff_eq, diff_eq.y_0(), 0., diff_eq.t_max())


@time
def solve_serial_coarse_ml():
    return g_ml.trace(diff_eq, diff_eq.y_0(), 0., diff_eq.t_max())


def plot_solution(solve_func):
    y = solve_func()
    if MPI.COMM_WORLD.rank == 0:
        print(f'According to {solve_func.__name__!r}, '
              f'y({diff_eq.t_max()})={y[-1]}')
        plot_y_against_t(diff_eq, y, solve_func.__name__)
        if diff_eq.solution_dimension() > 1:
            plot_phase_space(y, f'phase_space_{solve_func.__name__}')


# train_ml_operator()
# plot_solution(solve_parallel_ml)
plot_solution(solve_parallel)
plot_solution(solve_serial_fine)
plot_solution(solve_serial_coarse)
# plot_solution(solve_serial_coarse_ml)<|MERGE_RESOLUTION|>--- conflicted
+++ resolved
@@ -8,11 +8,7 @@
 from src.utils.plot import plot_y_against_t, plot_phase_space
 from src.utils.time import time
 
-<<<<<<< HEAD
 diff_eq = LorenzDiffEq(0., 40.)
-=======
-diff_eq = LorenzDiffEq(40.)
->>>>>>> 90042226
 
 f = ConventionalOperator(RK4(), .01)
 g = ConventionalOperator(ExplicitMidpointMethod(), .05)
@@ -41,17 +37,17 @@
 
 @time
 def solve_serial_fine():
-    return f.trace(diff_eq, diff_eq.y_0(), 0., diff_eq.t_max())
+    return f.trace(diff_eq, diff_eq.y_0(), diff_eq.t_0(), diff_eq.t_max())
 
 
 @time
 def solve_serial_coarse():
-    return g.trace(diff_eq, diff_eq.y_0(), 0., diff_eq.t_max())
+    return g.trace(diff_eq, diff_eq.y_0(), diff_eq.t_0(), diff_eq.t_max())
 
 
 @time
 def solve_serial_coarse_ml():
-    return g_ml.trace(diff_eq, diff_eq.y_0(), 0., diff_eq.t_max())
+    return g_ml.trace(diff_eq, diff_eq.y_0(), diff_eq.t_0(), diff_eq.t_max())
 
 
 def plot_solution(solve_func):
